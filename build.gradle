/*
 * Copyright 2014-2020 Real Logic Limited.
 *
 * Licensed under the Apache License, Version 2.0 (the "License");
 * you may not use this file except in compliance with the License.
 * You may obtain a copy of the License at
 *
 * https://www.apache.org/licenses/LICENSE-2.0
 *
 * Unless required by applicable law or agreed to in writing, software
 * distributed under the License is distributed on an "AS IS" BASIS,
 * WITHOUT WARRANTIES OR CONDITIONS OF ANY KIND, either express or implied.
 * See the License for the specific language governing permissions and
 * limitations under the License.
 */
buildscript {
    repositories {
        mavenCentral()
    }
}

plugins {
    id 'java-library'
    id 'idea'
    id 'com.github.johnrengelman.shadow' version '5.2.0' apply false
    id 'io.freefair.javadoc-links' version '4.1.6' apply false
    id 'biz.aQute.bnd.builder' version '4.3.1' apply false
    id "com.github.ben-manes.versions" version "0.27.0"
}

defaultTasks 'clean', 'build', 'shadowJar', 'install'

def byteBuddyVersion = '1.10.5'
def checkstyleVersion = '8.28'
def hamcrestVersion = '2.2'
def mockitoVersion = '3.2.4'
def junitVersion = '5.6.0-RC1'
def guavaTestLib = '28.2-jre'
def jmhVersion = '1.22'

def agronaGroup = 'org.agrona'
def agronaVersion = '1.2.1-SNAPSHOT'
def externalJdk = true

if (null == System.getenv("JAVA_HOME")) {
    externalJdk = false
    logger.warn("JAVA_HOME not set! Default JDK will be used.")
}

group = agronaGroup
version = agronaVersion
ext.isReleaseVersion = !version.endsWith("SNAPSHOT")

ext {
    group = agronaGroup
    version = agronaVersion

    if (!project.hasProperty('ossrhUsername')) {
        ossrhUsername = ''
    }

    if (!project.hasProperty('ossrhPassword')) {
        ossrhPassword = ''
    }
}

def projectPom = {
    name = 'agrona'
    packaging = 'pom'
    // optionally artifactId can be defined here
    description = 'High performance primitives and utility library.'
    url = 'https://github.com/real-logic/agrona'

    scm {
        connection = 'scm:git:https://github.com/real-logic/agrona.git'
        developerConnection = 'scm:git:https://github.com/real-logic/agrona.git'
        url = 'https://github.com/real-logic/agrona.git'
    }

    licenses {
        license {
            name = 'The Apache License, Version 2.0'
            url = 'https://www.apache.org/licenses/LICENSE-2.0.txt'
        }
    }

    developers {
        developer {
            id = 'tmontgomery'
            name = 'Todd L. Montgomery'
            email = 'tmont@nard.net'
            url = 'https://github.com/tmontgomery'
        }
        developer {
            id = 'mjpt777'
            name = 'Martin Thompson'
            email = 'mjpt777@gmail.com'
            url = 'https://github.com/mjpt777'
        }
        developer {
            id = 'RichardWarburton'
            name = 'Richard Warburton'
            email = 'richard.warburton@gmail.com'
            url = 'https://github.com/RichardWarburton'
        }
        developer {
            id = 'nitsanw'
            name = 'Nitsan Wakart'
            email = 'nitsanw@yahoo.com'
            url = 'https://github.com/nitsanw'
        }
        developer {
            id = 'mikeb01'
            name = 'Mike Barker'
            email = 'mikeb01@gmail.com'
            url = 'https://github.com/mikeb01'
        }
        developer {
            id = 'vyazelenko'
            name = 'Dmitry Vyazelenko'
            email = 'vyazelenko@yahoo.com'
            url = 'https://github.com/vyazelenko'
        }
    }
}

allprojects {
    repositories {
        mavenCentral()
    }
}

jar.enabled = false

subprojects {
    apply plugin: 'java-library'
    apply plugin: 'maven'
    apply plugin: 'checkstyle'
    apply plugin: 'signing'
    apply plugin: 'eclipse'
    apply plugin: 'io.freefair.javadoc-links'

    group = agronaGroup
    version = agronaVersion

    jar.enabled = true
    checkstyle.toolVersion = "${checkstyleVersion}"

    dependencies {
        testImplementation "org.hamcrest:hamcrest:${hamcrestVersion}"
        testImplementation "org.mockito:mockito-junit-jupiter:${mockitoVersion}"
        testImplementation "org.junit.jupiter:junit-jupiter-api:${junitVersion}"
        testImplementation "org.junit.jupiter:junit-jupiter-params:${junitVersion}"
        testRuntimeOnly "org.junit.jupiter:junit-jupiter-engine:${junitVersion}"
    }

    compileJava {
        if (JavaVersion.current().ordinal() >= JavaVersion.VERSION_1_9.ordinal()) {
            options.compilerArgs.addAll(['--add-exports', 'java.base/java.lang.reflect=ALL-UNNAMED'])
            options.compilerArgs.addAll(['--add-exports', 'java.base/sun.nio.ch=ALL-UNNAMED'])
            options.compilerArgs.addAll(['--add-exports', 'jdk.unsupported/sun.misc=ALL-UNNAMED'])
        }
        options.compilerArgs << '-XDignore.symbol.file' // Suppress warnings about using Unsafe
        if (externalJdk) {
            options.fork = true
            options.forkOptions.javaHome = file("${System.env.JAVA_HOME}")
        }
        else {
            logger.warn("fork options for compilation are disabled because JAVA_HOME not set")
        }
        options.encoding = 'UTF-8'
        options.deprecation = true
    }

    compileTestJava {
        if (JavaVersion.current().ordinal() >= JavaVersion.VERSION_1_9.ordinal()) {
            options.compilerArgs.addAll(['--add-exports', 'jdk.unsupported/sun.misc=ALL-UNNAMED'])
        }
        options.encoding = 'UTF-8'
        options.deprecation = true
    }

    test {
        if (JavaVersion.current().ordinal() >= JavaVersion.VERSION_1_9.ordinal()) {
            jvmArgs('--add-opens', 'java.base/java.lang.reflect=ALL-UNNAMED')
            jvmArgs('--add-opens', 'java.base/sun.nio.ch=ALL-UNNAMED')
            jvmArgs('--add-exports', 'jdk.unsupported/sun.misc=ALL-UNNAMED')
        }

        useJUnitPlatform()

        testLogging {
            showStandardStreams = true
            exceptionFormat = 'full'
        }

        reports.html.enabled = false // Disable individual test reports
    }

    javadoc {
        title = '<h1>Agrona</h1>'
        options.bottom = '<i>Copyright &#169; 2014-2020 Real Logic Limited. All Rights Reserved.</i>'
        options.encoding = 'UTF-8'
        options.docEncoding = 'UTF-8'
        options.charSet = 'UTF-8'
        if (JavaVersion.current().ordinal() >= JavaVersion.VERSION_1_10.ordinal()) {
            options.addBooleanOption 'html5', true
        }
    }

    signing {
        required { isReleaseVersion && gradle.taskGraph.hasTask("uploadArchives") }
        sign configurations.archives
    }

    install {
        repositories.mavenInstaller.pom.project(projectPom)
<<<<<<< HEAD
        repositories.mavenInstaller.pom.whenConfigured {
            p -> p.dependencies = p.dependencies.findAll {
                dep -> !(dep.artifactId.contains("hamcrest") ||
                        dep.artifactId.contains("mockito") ||
                        dep.artifactId.contains("junit"))
            }
        }
    }

    uploadArchives {
        repositories {
            mavenDeployer {
                pom.whenConfigured {
                    p ->
                        p.dependencies = p.dependencies.findAll {
                            dep ->
                                !(dep.artifactId.contains("hamcrest") ||
                                  dep.artifactId.contains("mockito") ||
                                  dep.artifactId.contains("junit"))
                        }
                }
=======

        repositories.mavenInstaller.pom.whenConfigured {
            p -> p.dependencies = p.dependencies.findAll {
                dep -> !(dep.artifactId.contains("hamcrest") ||
                         dep.artifactId.contains("mockito") ||
                         dep.artifactId.contains("junit"))
>>>>>>> d8c97979
            }
        }
    }
}

project(':agrona') {
    apply plugin: 'biz.aQute.bnd.builder'

    dependencies {
        testImplementation("com.google.guava:guava-testlib:${guavaTestLib}") {
            exclude group: 'junit'
        }
        // Compatibility with JUnit 4
        testImplementation "junit:junit:4.13"
        testRuntimeOnly "org.junit.vintage:junit-vintage-engine:${junitVersion}"
    }

    uploadArchives {
        repositories {
            mavenDeployer {
                beforeDeployment {
                    MavenDeployment deployment -> signing.signPom(deployment)
                }

                repository(url: "https://oss.sonatype.org/service/local/staging/deploy/maven2/") {
                    authentication(userName: ossrhUsername, password: ossrhPassword)
                }

                snapshotRepository(url: "https://oss.sonatype.org/content/repositories/snapshots/") {
                    authentication(userName: ossrhUsername, password: ossrhPassword)
                }

                pom.project(projectPom)
            }
        }
    }

    def generatedDir = file("${buildDir}/generated-src")
    sourceSets {
        generated.java.srcDir generatedDir
    }

    compileGeneratedJava {
        dependsOn 'generatePrimitiveSpecialisations'
        options.encoding = 'UTF-8'
        options.deprecation = true
        classpath += sourceSets.main.runtimeClasspath
    }

    task generatePrimitiveSpecialisations(type: JavaExec) {
        main = 'org.agrona.generation.SpecialisationGenerator'
        classpath = sourceSets.main.runtimeClasspath
        outputs.dir generatedDir
    }

    task sourcesJar(type: Jar) {
        archiveClassifier.set 'sources'
        from sourceSets.main.allSource
        from sourceSets.generated.allSource
    }

    jar {
        from sourceSets.generated.output

        bnd """
            Automatic-Module-Name:  org.agrona.core
            Bundle-Name:            org.agrona.core
            Bundle-SymbolicName:    org.agrona.core
            Implementation-Title:   Agrona
            Implementation-Vendor:  Real Logic Limited
            Implementation-Version: ${agronaVersion}

            -exportcontents: org.agrona, org.agrona.*

            # Suppress headers that reduce reproducibility.
            -reproducible: true
            -noextraheaders: true
        """
    }

    javadoc {
        source += sourceSets.main.allJava
        source += sourceSets.generated.allJava
        classpath = configurations.compile
    }

    task javadocJar(type: Jar, dependsOn: javadoc) {
        archiveClassifier.set 'javadoc'
        from javadoc.destinationDir
    }

    artifacts {
        archives sourcesJar
        archives javadocJar
    }

    sourceSets {
        test {
            compileClasspath += generated.output
            runtimeClasspath += generated.output
        }
    }
}

project(':agrona-agent') {
    apply plugin: 'com.github.johnrengelman.shadow'

    dependencies {
        implementation project(':agrona')
        implementation "net.bytebuddy:byte-buddy:${byteBuddyVersion}"
    }

    jar {
        manifest.attributes(
            'Implementation-Title': 'Agrona',
            'Implementation-Version': "${agronaVersion}",
            'Implementation-Vendor': 'Real Logic Limited',
            'Premain-Class': 'org.agrona.agent.BufferAlignmentAgent',
            'Agent-Class': 'org.agrona.agent.BufferAlignmentAgent',
            'Can-Redefine-Classes': 'true',
            'Can-Retransform-Classes': 'true',
            'Automatic-Module-Name': 'org.agrona.agent'
        )
    }

    shadowJar {
        dependencies {
            exclude(project(':agrona'))
        }
        manifest.attributes(
            'Implementation-Title': 'Agrona',
            'Implementation-Version': "${agronaVersion}",
            'Implementation-Vendor': 'Real Logic Limited',
            'Premain-Class': 'org.agrona.agent.BufferAlignmentAgent',
            'Agent-Class': 'org.agrona.agent.BufferAlignmentAgent',
            'Can-Redefine-Classes': 'true',
            'Can-Retransform-Classes': 'true',
            'Automatic-Module-Name': 'org.agrona.agent.all'
        )
    }

    jar.finalizedBy shadowJar
<<<<<<< HEAD

=======
    
>>>>>>> d8c97979
    uploadArchives {
        repositories {
            mavenDeployer {
                pom.whenConfigured {
                    p -> p.dependencies = []
                }

                beforeDeployment {
                    MavenDeployment deployment -> signing.signPom(deployment)
                }

                repository(url: "https://oss.sonatype.org/service/local/staging/deploy/maven2/") {
                    authentication(userName: ossrhUsername, password: ossrhPassword)
                }

                snapshotRepository(url: "https://oss.sonatype.org/content/repositories/snapshots/") {
                    authentication(userName: ossrhUsername, password: ossrhPassword)
                }

                pom.project(projectPom)
            }
        }
    }

    uploadShadow {
        repositories {
            mavenDeployer {
                pom.whenConfigured {
                    p -> p.dependencies = []
                }

                beforeDeployment {
                    MavenDeployment deployment -> signing.signPom(deployment)
                }

                repository(url: "https://oss.sonatype.org/service/local/staging/deploy/maven2/") {
                    authentication(userName: ossrhUsername, password: ossrhPassword)
                }

                snapshotRepository(url: "https://oss.sonatype.org/content/repositories/snapshots/") {
                    authentication(userName: ossrhUsername, password: ossrhPassword)
                }

                pom.project(projectPom)
            }
        }

        mustRunAfter 'uploadArchives'
    }

    install {
        repositories.mavenInstaller.pom.whenConfigured {
            p -> p.dependencies = []
        }
    }

    task sourcesJar(type: Jar) {
        archiveClassifier.set 'sources'
        from sourceSets.main.allSource
    }

    task javadocJar(type: Jar, dependsOn: javadoc) {
        archiveClassifier.set 'javadoc'
        from javadoc.destinationDir
    }

    artifacts {
        archives sourcesJar
        archives javadocJar
    }

    install {
        repositories.mavenInstaller.pom.whenConfigured {
            p -> p.dependencies = []
        }
    }
    
    signing {
        required { isReleaseVersion && gradle.taskGraph.hasTask("uploadArchives") }
        sign configurations.shadow
    }
}

project(':agrona-benchmarks') {
    apply plugin: 'com.github.johnrengelman.shadow'

    dependencies {
        implementation "org.openjdk.jmh:jmh-core:${jmhVersion}"
        annotationProcessor "org.openjdk.jmh:jmh-generator-annprocess:${jmhVersion}"
        implementation project(':agrona')
    }

    shadowJar {
        archiveFileName = 'benchmarks.jar'
        archiveClassifier.set 'benchmarks'
        manifest.attributes('Main-Class': 'org.openjdk.jmh.Main')
    }

    jar.finalizedBy shadowJar
}

task uploadToMavenCentral {
    dependsOn 'agrona:uploadArchives',
        'agrona-agent:uploadArchives',
        'agrona-agent:uploadShadow'
}

task runBenchmarks(type: Exec, dependsOn: 'agrona-benchmarks:shadowJar') {
    commandLine 'java',
        '-jar', 'agrona-benchmarks/build/libs/benchmarks.jar',
        '-jvmArgs', '-Dagrona.disable.bounds.checks=true -XX:+UseParallelOldGC',
        '-w', '1s', '-r', '1s','-wi', '3', '-i', '5', '-tu', 'ns', '-f', '5'
}

task testReport(type: TestReport) {
    destinationDir = file("$buildDir/reports/allTests")
    // Include the results from the `test` task in all subprojects
    reportOn subprojects*.test
}

wrapper {
    gradleVersion = '6.0.1'
    distributionType = 'ALL'
}<|MERGE_RESOLUTION|>--- conflicted
+++ resolved
@@ -154,6 +154,8 @@
         testRuntimeOnly "org.junit.jupiter:junit-jupiter-engine:${junitVersion}"
     }
 
+    checkstyle.toolVersion = "${checkstyleVersion}"
+
     compileJava {
         if (JavaVersion.current().ordinal() >= JavaVersion.VERSION_1_9.ordinal()) {
             options.compilerArgs.addAll(['--add-exports', 'java.base/java.lang.reflect=ALL-UNNAMED'])
@@ -215,7 +217,6 @@
 
     install {
         repositories.mavenInstaller.pom.project(projectPom)
-<<<<<<< HEAD
         repositories.mavenInstaller.pom.whenConfigured {
             p -> p.dependencies = p.dependencies.findAll {
                 dep -> !(dep.artifactId.contains("hamcrest") ||
@@ -237,14 +238,6 @@
                                   dep.artifactId.contains("junit"))
                         }
                 }
-=======
-
-        repositories.mavenInstaller.pom.whenConfigured {
-            p -> p.dependencies = p.dependencies.findAll {
-                dep -> !(dep.artifactId.contains("hamcrest") ||
-                         dep.artifactId.contains("mockito") ||
-                         dep.artifactId.contains("junit"))
->>>>>>> d8c97979
             }
         }
     }
@@ -387,11 +380,7 @@
     }
 
     jar.finalizedBy shadowJar
-<<<<<<< HEAD
-
-=======
-    
->>>>>>> d8c97979
+
     uploadArchives {
         repositories {
             mavenDeployer {
@@ -463,12 +452,6 @@
         archives javadocJar
     }
 
-    install {
-        repositories.mavenInstaller.pom.whenConfigured {
-            p -> p.dependencies = []
-        }
-    }
-    
     signing {
         required { isReleaseVersion && gradle.taskGraph.hasTask("uploadArchives") }
         sign configurations.shadow
