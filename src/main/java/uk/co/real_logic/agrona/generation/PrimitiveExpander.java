/*
 * Copyright 2014 Real Logic Ltd.
 *
 * Licensed under the Apache License, Version 2.0 (the "License");
 * you may not use this file except in compliance with the License.
 * You may obtain a copy of the License at
 *
 * http://www.apache.org/licenses/LICENSE-2.0
 *
 * Unless required by applicable law or agreed to in writing, software
 * distributed under the License is distributed on an "AS IS" BASIS,
 * WITHOUT WARRANTIES OR CONDITIONS OF ANY KIND, either express or implied.
 * See the License for the specific language governing permissions and
 * limitations under the License.
 */
package uk.co.real_logic.agrona.generation;

import java.io.IOException;
import java.nio.file.Files;
import java.nio.file.Path;
import java.nio.file.Paths;
import java.util.Arrays;
import java.util.List;

import static java.nio.charset.StandardCharsets.UTF_8;
import static java.util.stream.Collectors.toList;

public final class PrimitiveExpander
{
    private static final String SOURCE_DIRECTORY = "src/main/java/";
    private static final String PACKAGE = "uk/co/real_logic/agrona/collections";
    private static final String SUFFIX = ".java";
    private static final String GENERATED_DIRECTORY = "build/generated-src";

    private static final List<Substitution> SUBSTITUTIONS = Arrays.asList(
<<<<<<< HEAD
        new Substitution("long", "Long", "Long")
=======
        new Substitution("long", "Long")
>>>>>>> c2fe7269
    );

    public static void main(final String[] args) throws IOException
    {
        expandPrimitiveSpecialisedClass("IntIterator");
        expandPrimitiveSpecialisedClass("IntHashSet");
    }

    private static void expandPrimitiveSpecialisedClass(final String className) throws IOException
    {
<<<<<<< HEAD
        final Path inputPath = Paths.get(SOURCE_DIRECTORY, PACKAGE, className + SUFFIX);

        Path outputDirectory = Paths.get(GENERATED_DIRECTORY, PACKAGE);
        Files.createDirectories(outputDirectory);

        final List<String> contents = Files.readAllLines(inputPath, UTF_8);
=======
        final Path path = Paths.get(SOURCE_DIRECTORY, PACKAGE, className + SUFFIX);
        String contents = new String(Files.readAllBytes(path), UTF_8);
>>>>>>> c2fe7269
        for (Substitution substitution : SUBSTITUTIONS)
        {
            final String substitutedFileName = substitution.substitute(className);
            final List<String> substitutedContents = contents
                    .stream()
                    .map(substitution::checkedSubstitute)
                    .collect(toList());

            Path outputPath = Paths.get(GENERATED_DIRECTORY, PACKAGE, substitutedFileName + SUFFIX);
            Files.write(outputPath, substitutedContents, UTF_8);
            System.out.println("Generated " + substitutedFileName);
        }
    }

    public static final class Substitution
    {
        private final String primitiveType;
        private final String boxedType;
        private final String className;

        private Substitution(final String primitiveType, final String boxedType, final String className)
        {
            this.primitiveType = primitiveType;
            this.boxedType = boxedType;
            this.className = className;
        }

        public String substitute(final String contents)
        {
            return contents.replace("int", primitiveType)
                           .replace("Integer", boxedType)
                           .replace("Int", className);
        }

        public String checkedSubstitute(String contents)
        {
            return contents.contains("@DoNotSub") ? contents : substitute(contents);
        }
    }
}<|MERGE_RESOLUTION|>--- conflicted
+++ resolved
@@ -33,11 +33,7 @@
     private static final String GENERATED_DIRECTORY = "build/generated-src";
 
     private static final List<Substitution> SUBSTITUTIONS = Arrays.asList(
-<<<<<<< HEAD
         new Substitution("long", "Long", "Long")
-=======
-        new Substitution("long", "Long")
->>>>>>> c2fe7269
     );
 
     public static void main(final String[] args) throws IOException
@@ -48,17 +44,12 @@
 
     private static void expandPrimitiveSpecialisedClass(final String className) throws IOException
     {
-<<<<<<< HEAD
         final Path inputPath = Paths.get(SOURCE_DIRECTORY, PACKAGE, className + SUFFIX);
 
         Path outputDirectory = Paths.get(GENERATED_DIRECTORY, PACKAGE);
         Files.createDirectories(outputDirectory);
 
         final List<String> contents = Files.readAllLines(inputPath, UTF_8);
-=======
-        final Path path = Paths.get(SOURCE_DIRECTORY, PACKAGE, className + SUFFIX);
-        String contents = new String(Files.readAllBytes(path), UTF_8);
->>>>>>> c2fe7269
         for (Substitution substitution : SUBSTITUTIONS)
         {
             final String substitutedFileName = substitution.substitute(className);
